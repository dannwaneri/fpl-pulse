--- conflicted
+++ resolved
@@ -28,33 +28,12 @@
       const response = await axios.get(url, {
         timeout: 15000,
         headers: {
-<<<<<<< HEAD
-          'User-Agent': 'Mozilla/5.0 (Linux; Android 6.0; Nexus 5 Build/MRA58N) AppleWebKit/537.36 (KHTML, like Gecko) Chrome/134.0.0.0 Mobile Safari/537.36',
-          'Accept': 'application/json',
-          'Accept-Encoding': 'gzip, deflate, br, zstd',
+          'User-Agent': 'Mozilla/5.0 (Windows NT 10.0; Win64; x64) AppleWebKit/537.36 (KHTML, like Gecko) Chrome/120.0.0.0 Safari/537.36',
+          'Accept': 'application/json, text/plain, */*',
           'Accept-Language': 'en-US,en;q=0.9',
-          'Cache-Control': 'no-cache',
-          'Pragma': 'no-cache',
-          'Sec-Ch-Ua': '"Chromium";v="134", "Not:A-Brand";v="24", "Google Chrome";v="134"',
-          'Sec-Ch-Ua-Mobile': '?1',
-          'Sec-Ch-Ua-Platform': '"Android"',
-          'Sec-Fetch-Dest': 'empty',
-          'Sec-Fetch-Mode': 'cors',
-          'Sec-Fetch-Site': 'cross-site',
-          'Cookie': process.env.FPL_COOKIE || ''
-=======
-          'User-Agent': 'Mozilla/5.0 (Windows NT 10.0; Win64; x64) AppleWebKit/537.36 (KHTML, like Gecko) Chrome/123.0.0.0 Safari/537.36',
-          'Accept': '*/*',
-          'Accept-Encoding': 'gzip, deflate, br',
-          'Accept-Language': 'en-US,en;q=0.9',
-          'Connection': 'keep-alive',
           'Origin': 'https://fantasy.premierleague.com',
-          'Referer': 'https://fantasy.premierleague.com/api/',
-          'Sec-Fetch-Dest': 'empty',
-          'Sec-Fetch-Mode': 'cors',
-          'Sec-Fetch-Site': 'same-origin',
-          'Cookie': process.env.FPL_COOKIES || '' // Preserve optional cookies
->>>>>>> 4bfe704d
+          'Referer': 'https://fantasy.premierleague.com/',
+          'Cookie': process.env.FPL_COOKIES || '' // Optional: manually obtained cookies
         }
       });
       return response;
